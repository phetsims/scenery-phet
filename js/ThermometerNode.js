--- conflicted
+++ resolved
@@ -19,21 +19,6 @@
   var Shape = require( 'KITE/Shape' );
   var LinearFunction = require( 'DOT/LinearFunction' );
 
-<<<<<<< HEAD
-  // constants
-  var FLUID_MAIN_COLOR = '#850e0e';
-  var FLUID_HIGHLIGHT_COLOR = '#ff7575';
-
-  /**
-   *
-   * @param {number} minTemperature
-   * @param {number} maxTemperature
-   * @param {Property.<number>} temperatureProperty
-   * @param {Object} [options]
-   * @constructor
-   */
-=======
->>>>>>> 6ba29997
   function ThermometerNode( minTemperature, maxTemperature, temperatureProperty, options ) {
 
     options = _.extend( {
