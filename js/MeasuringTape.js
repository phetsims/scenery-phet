// Copyright 2002-2014, University of Colorado Boulder

/**
 * A scenery node that is used to represent a draggable Measuring Tape.
 * It contains a tip and a base that can be dragged separately,
 * with a text indicating the measurement.
 * The motion of the measuring tape can be confined by drag bounds.
 * It assumes that the position of this node is set to (0,0) in the parent Node.
 *
 * @author Vasily Shakhov (Mlearner)
 * @author Siddhartha Chinthapally (ActualConcepts)
 * @author Aaron Davis (PhET)
 * @author Martin Veillette (Berea College)
 */
define( function( require ) {
  'use strict';

  // modules
  var Bounds2 = require( 'DOT/Bounds2' );
  var Circle = require( 'SCENERY/nodes/Circle' );
  var Image = require( 'SCENERY/nodes/Image' );
  var inherit = require( 'PHET_CORE/inherit' );
  var Line = require( 'SCENERY/nodes/Line' );
  var ModelViewTransform2 = require( 'PHETCOMMON/view/ModelViewTransform2' );
  var Node = require( 'SCENERY/nodes/Node' );
  var Path = require( 'SCENERY/nodes/Path' );
  var PhetFont = require( 'SCENERY_PHET/PhetFont' );
  var Property = require( 'AXON/Property' );
  var Shape = require( 'KITE/Shape' );
  var SimpleDragHandler = require( 'SCENERY/input/SimpleDragHandler' );
  var Text = require( 'SCENERY/nodes/Text' );
  var Util = require( 'DOT/Util' );
  var Vector2 = require( 'DOT/Vector2' );


  // images
  var measuringTapeImage = require( 'image!SCENERY_PHET/measuringTape.png' );

  /**
   * Constructor for the measuring Tape
   * @param {Property.<Object>} unitsProperty - it has two fields, (1) name <string> and (2) multiplier <number>, eg. {name: 'cm', multiplier: 100},
   * @param {Property.<boolean>} isVisibleProperty
   * @param {Object} [options]
   * @constructor
   */
  function MeasuringTape( unitsProperty, isVisibleProperty, options ) {
    var measuringTape = this;

    Node.call( this );
    options = _.extend( {
      basePosition: new Vector2( 40, 40 ), // base Position in view coordinates (rightBottom position of the measuring tape image)
      unrolledTapeDistance: 1, // in model coordinates
      angle: 0.0, // angle of the tape in radians, recall that in the view, a positive angle means clockwise rotation.
      textPosition: new Vector2( 0, 30 ), // position of the text relative to center of the base image in view units
      modelViewTransform: ModelViewTransform2.createIdentity(),
      dragBounds: Bounds2.EVERYTHING,// bounds for the measuring tape (in the parent Node Coordinates reference frame), default value is no (effective) bounds
      scaleProperty: new Property( 1 ), // scale the apparent length of the unrolled Tape, without changing the measurement, analogous to a zoom factor
      significantFigures: 1, // number of significant figures in the length measurement
      textColor: 'white', // color of the length measurement and unit
      textFont: new PhetFont( {size: 16, weight: 'bold'} ), // font for the measurement text
      baseScale: 0.8, // control the size of the measuringTape Image (the base)
      lineColor: 'gray', // color of the tapeline itself
      tapeLineWidth: 2, // linewidth of the tape line
      tipCircleColor: 'rgba(0,0,0,0.1)', // color of the circle at the tip
      tipCircleRadius: 10, // radius of the circle on the tip
      crosshairColor: 'rgb(224, 95, 32)', // orange, color of the two crosshairs
      crosshairSize: 5, // size of the crosshairs in scenery coordinates ( measured from center)
      crosshairLineWidth: 2, // linewidth of the crosshairs
      isBaseCrosshairRotating: true, // do crosshairs rotate around their own axis to line up with the tapeline
      isTipCrosshairRotating: true // do crosshairs rotate around their own axis to line up with the tapeline
    }, options );


<<<<<<< HEAD
    assert && assert( options.modelViewTransform.modelToViewDeltaX( 1 ) === options.modelViewTransform.modelToViewDeltaY( 1 ), 'The y and x scale factor are not identical' );
    this.modelToViewScale = options.modelViewTransform.modelToViewDeltaX( 1 ); // @private
=======
    assert && assert( Math.abs( options.modelViewTransform.modelToViewDeltaX( 1 ) ) === Math.abs( options.modelViewTransform.modelToViewDeltaY( 1 ) ), 'The y and x scale factor are not identical' );
    this.modelToViewScale = options.modelViewTransform.modelToViewDeltaX( 1 ); // private
>>>>>>> a95cd2b6

    this.significantFigures = options.significantFigures; // @private
    this.unitsProperty = unitsProperty; // @private
    this.isVisibleProperty = isVisibleProperty; // @private
    this.scaleProperty = options.scaleProperty; // @private
    this.tipToBaseDistance = options.unrolledTapeDistance; // @private


    this.basePositionProperty = new Property( options.basePosition );
    var tapeDistance = options.modelViewTransform.modelToViewDeltaX( options.unrolledTapeDistance );

    this.tipPositionProperty = new Property( options.basePosition.plus( Vector2.createPolar( tapeDistance, options.angle ) ) );


    var crosshairShape = new Shape().
      moveTo( -options.crosshairSize, 0 ).
      moveTo( -options.crosshairSize, 0 ).
      lineTo( options.crosshairSize, 0 ).
      moveTo( 0, -options.crosshairSize ).
      lineTo( 0, options.crosshairSize );

    var baseCrosshair = new Path( crosshairShape, {
      stroke: options.crosshairColor,
      lineWidth: options.crosshairLineWidth
    } );

    var tipCrosshair = new Path( crosshairShape, {
      stroke: options.crosshairColor,
      lineWidth: options.crosshairLineWidth
    } );

    var tipCircle = new Circle( options.tipCircleRadius, {fill: options.tipCircleColor} );

    var baseImage = new Image( measuringTapeImage, {
      scale: options.baseScale,
      cursor: 'pointer'
    } );

    // create tapeline (running from one crosshair to the other)
    var tapeLine = new Line( this.basePositionProperty.value, this.tipPositionProperty.value, {
      stroke: options.lineColor,
      lineWidth: options.tapeLineWidth
    } );

    // add tipCrosshair and tipCircle to the tip
    var tip = new Node( {children: [tipCircle, tipCrosshair], cursor: 'pointer'} );

    // create text
    var labelText = new Text( measuringTape.getText(), {
      font: options.textFont,
      fill: options.textColor
    } );


    // expand the area for touch
    tip.touchArea = tip.localBounds.dilatedXY( 10, 10 );
    baseImage.touchArea = baseImage.localBounds.dilatedXY( 10, 10 );

    this.addChild( tapeLine ); // tapeline going from one crosshair to the other
    this.addChild( baseCrosshair ); // crosshair near the base, (set at basePosition)
    this.addChild( baseImage ); // base of the measuring tape
    this.addChild( labelText ); // text
    this.addChild( tip ); // crosshair and circle at the tip (set at tipPosition)

    var startOffset;
    baseImage.addInputListener( new SimpleDragHandler( {
        allowTouchSnag: true,
        start: function( event, trail ) {
          startOffset = event.currentTarget.globalToParentPoint( event.pointer.point ).minus( measuringTape.basePositionProperty.value );
        },

        drag: function( event ) {
          var parentPoint = event.currentTarget.globalToParentPoint( event.pointer.point ).minus( startOffset );
          var constrainedLocation = constrainBounds( parentPoint, options.dragBounds );

          // translation of the basePosition (subject to the constraining bounds)
          var translationDelta = constrainedLocation.minus( measuringTape.basePositionProperty.value );

          measuringTape.basePositionProperty.value = constrainedLocation;

          // translate the position of the tip if it is not being dragged
          if ( !isDraggingTip ) {
            measuringTape.tipPositionProperty.value = measuringTape.tipPositionProperty.value.plus( translationDelta );
          }
        }

      } )
    );

    // when the user is not holding onto the tip, dragging the body will also drag the tip
    var isDraggingTip = false;

    // init drag and drop for tip
    tip.addInputListener( new SimpleDragHandler( {
      allowTouchSnag: true,

      start: function( event, trail ) {
        isDraggingTip = true;
      },

      translate: function( translationParams ) {
        measuringTape.tipPositionProperty.value = measuringTape.tipPositionProperty.value.plus( translationParams.delta );
      },

      end: function( event, trail ) {
        isDraggingTip = false;
      }
    } ) );

    // link the positions of base and tip to the scenery nodes such as crosshair, tip, labelText, tapeLine, baseImage
    Property.multilink( [this.basePositionProperty, this.tipPositionProperty], function( basePosition, tipPosition ) {
      // calculate the orientation and change of orientation of the Measuring tape
      var oldAngle = baseImage.getRotation();
      var angle = Math.atan2( tipPosition.y - basePosition.y, tipPosition.x - basePosition.x );
      var deltaAngle = angle - oldAngle;

      // set position of the tip and the base crosshair
      baseCrosshair.center = basePosition;
      tip.center = tipPosition;

      // in order to avoid all kind of geometrical issues with position, let's reset the baseImage upright and then set its position and rotation
      baseImage.setRotation( 0 );
      baseImage.rightBottom = basePosition;
      baseImage.rotateAround( basePosition, angle );

      // reset the text
      measuringTape.tipToBaseDistance = tipPosition.distance( basePosition );
      labelText.setText( measuringTape.getText() );
      labelText.centerTop = baseImage.center.plus( options.textPosition.times( options.baseScale ) );


      // reposition the tapeline
      tapeLine.setLine( basePosition.x, basePosition.y, tipPosition.x, tipPosition.y );

      // rotate the crosshairs
      if ( options.isTipCrosshairRotating ) {
        tip.rotateAround( tip.center, deltaAngle );
      }
      if ( options.isBaseCrosshairRotating ) {
        baseCrosshair.rotateAround( baseCrosshair.center, deltaAngle );
      }

    } );

    // @private
    this.isVisiblePropertyObserver = function( isVisible ) {
      measuringTape.visible = isVisible;
    };
    this.isVisibleProperty.link( this.isVisiblePropertyObserver ); // must be unlinked in dispose

    // @private set Text on on labelText
    this.unitsPropertyObserver = function() {
      labelText.setText( measuringTape.getText() );
    };
    // link change of units to the text
    this.unitsProperty.link( this.unitsPropertyObserver ); // must be unlinked in dispose

    // @private length of the unrolled tape scales with the scaleProperty (but text stays the same).
    this.scalePropertyObserver = function( scale, oldScale ) {
      // make sure that the oldScale exists, if not set to 1.
      if ( oldScale === null ) {
        oldScale = 1;
      }
      // update the position of the tip
      var displacementVector = measuringTape.tipPositionProperty.value.minus( measuringTape.basePositionProperty.value );
      var scaledDisplacementVector = displacementVector.timesScalar( scale / oldScale );
      measuringTape.tipPositionProperty.value = measuringTape.basePositionProperty.value.plus( scaledDisplacementVector );
    };
    // scaleProperty is analogous to a zoom in/zoom out function
    this.scaleProperty.link( this.scalePropertyObserver ); // must be unlinked in dispose

    /**
     * Constrains a point to some bounds.
     *
     * @param {Vector2} point
     * @param {Bounds2} bounds
     * @returns {Vector2}
     */
    function constrainBounds( point, bounds ) {
      if ( _.isUndefined( bounds ) || bounds.containsPoint( point ) ) {
        return point;
      }
      else {
        var xConstrained = Math.max( Math.min( point.x, bounds.maxX ), bounds.minX );
        var yConstrained = Math.max( Math.min( point.y, bounds.maxY ), bounds.minY );
        return new Vector2( xConstrained, yConstrained );
      }
    }

    this.mutate( options );
  }

  return inherit( Node, MeasuringTape, {
    /**
     * reset the MeasuringTape to its initial configuration
     * @public
     */
    reset: function() {
      this.basePositionProperty.reset();
      this.tipPositionProperty.reset();
    },

    /**
     * returns a readout of the current measurement
     * @public
     * @returns {string}
     */
    getText: function() {
      return Util.toFixed( this.unitsProperty.value.multiplier * this.tipToBaseDistance / this.modelToViewScale / this.scaleProperty.value,
        this.significantFigures ) + ' ' + this.unitsProperty.value.name;
    },

    // Ensures that this node is eligible for GC.
    dispose: function() {
      this.isVisibleProperty.unlink( this.isVisiblePropertyObserver );
      this.unitsProperty.unlink( this.unitsPropertyObserver );
      this.scaleProperty.unlink( this.scalePropertyObserver );
    }
  } );
} );
<|MERGE_RESOLUTION|>--- conflicted
+++ resolved
@@ -71,13 +71,8 @@
     }, options );
 
 
-<<<<<<< HEAD
-    assert && assert( options.modelViewTransform.modelToViewDeltaX( 1 ) === options.modelViewTransform.modelToViewDeltaY( 1 ), 'The y and x scale factor are not identical' );
-    this.modelToViewScale = options.modelViewTransform.modelToViewDeltaX( 1 ); // @private
-=======
     assert && assert( Math.abs( options.modelViewTransform.modelToViewDeltaX( 1 ) ) === Math.abs( options.modelViewTransform.modelToViewDeltaY( 1 ) ), 'The y and x scale factor are not identical' );
     this.modelToViewScale = options.modelViewTransform.modelToViewDeltaX( 1 ); // private
->>>>>>> a95cd2b6
 
     this.significantFigures = options.significantFigures; // @private
     this.unitsProperty = unitsProperty; // @private
