// Copyright 2021, University of Colorado Boulder

/**
 * A round toggle button that displays some custom icon when playing and a triangular "Play" icon when not playing.
 *
 * @author Sam Reid (PhET Interactive Simulations)
 * @author Jesse Greenberg (PhET Interactive Simulations)
 */

import merge from '../../../phet-core/js/merge.js';
import globalKeyStateTracker from '../../../scenery/js/accessibility/globalKeyStateTracker.js';
import KeyboardUtils from '../../../scenery/js/accessibility/KeyboardUtils.js';
import Circle from '../../../scenery/js/nodes/Circle.js';
import Path from '../../../scenery/js/nodes/Path.js';
import BooleanRoundToggleButton from '../../../sun/js/buttons/BooleanRoundToggleButton.js';
import pauseSoundPlayer from '../../../tambo/js/shared-sound-players/pauseSoundPlayer.js';
import playSoundPlayer from '../../../tambo/js/shared-sound-players/playSoundPlayer.js';
import PlayIconShape from '../PlayIconShape.js';
import sceneryPhet from '../sceneryPhet.js';
import SceneryPhetConstants from '../SceneryPhetConstants.js';
import sceneryPhetStrings from '../sceneryPhetStrings.js';

class PlayControlButton extends BooleanRoundToggleButton {

  /**
   * @param {Property.<boolean>} isPlayingProperty
   * @param {Node} endPlayingIcon - icon for the button when pressing it will stop play
   * @param {Object} [options]
   */
  constructor( isPlayingProperty, endPlayingIcon, options ) {
    options = merge( {

      // {number}
      radius: SceneryPhetConstants.PLAY_CONTROL_BUTTON_RADIUS,

      // It's dimensions are calculated dynamically based on radius below to make sure the play and pause buttons are
      // in sync.
      xMargin: 0,
      yMargin: 0,

      // {number} - Scale factor applied to the button when the "Play" button is shown (isPlayingProperty is false).
      // PhET convention is to increase the size of the "Play" button when interaction with the sim does NOT unpause
      // the sim.
      scaleFactorWhenNotPlaying: 1,

      // sound generation
      valueOffSoundPlayer: pauseSoundPlayer,
      valueOnSoundPlayer: playSoundPlayer,

      // pdom
      // {boolean} - If true, listener is added to toggle isPlayingProperty with key command "alt + k" regardless
      // of where focus is in the document
      includeGlobalHotKey: false,

      // {string|null} - Label for the button in the PDOM when the button will set isPlayingProperty to true
      startPlayingLabel: sceneryPhetStrings.a11y.playControlButton.play,

      // {string|null} - Label for the button in the PDOM when the button will set isPlayingProperty to false
      endPlayingLabel: null
    }, options );

    assert && assert( options.scaleFactorWhenNotPlaying > 0, 'button scale factor must be greater than 0' );

    // play and pause icons are sized relative to the radius
    const playWidth = options.radius * 0.8;
    const playHeight = options.radius;

    const playPath = new Path( new PlayIconShape( playWidth, playHeight ), {
      fill: 'black',
      centerX: options.radius * 0.05, // move to right slightly since we don't want it exactly centered
      centerY: 0
    } );

    // put the play and stop symbols inside circles so they have the same bounds,
    // otherwise BooleanToggleNode will re-adjust their positions relative to each other
    const playCircle = new Circle( options.radius, {
      children: [ playPath ]
    } );

    endPlayingIcon.centerX = 0;
    endPlayingIcon.centerY = 0;

    const stopCircle = new Circle( options.radius, {
      children: [ endPlayingIcon ]
    } );

    super( stopCircle, playCircle, isPlayingProperty, options );

    const isPlayingListener = ( isPlaying, oldValue ) => {

      // PDOM - accessible name for the button
      this.innerContent = isPlaying ? options.endPlayingLabel
                                    : options.startPlayingLabel;

      // so we don't scale down the button immediately if isPlayingProperty is initially false
      const runningScale = oldValue === null ? 1 : 1 / options.scaleFactorWhenNotPlaying;
      this.scale( isPlaying ? runningScale : options.scaleFactorWhenNotPlaying );
    };
    isPlayingProperty.link( isPlayingListener );

    // a listener that toggles the isPlayingProperty with a hotkey, regardless of where focus is in the document
    let globalKeyboardListener;
    if ( options.includeGlobalHotKey ) {
      globalKeyboardListener = event => {

        // only enabled if the sim supports interactive descriptions
<<<<<<< HEAD
        if ( phet.joist.sim.supportsInteractiveDescription ) {
          if ( this.buttonModel.enabledProperty.get() ) {
            if ( KeyboardUtils.isKeyEvent( event, KeyboardUtils.KEY_K ) && globalKeyStateTracker.altKeyDown ) {

              // only allow hotkey if this Node is accessibleDisplayed, so it cannot be used if removed from PDOM
              if ( this.pdomDisplayed ) {
                isPlayingProperty.set( !isPlayingProperty.get() );

                const soundPlayer = isPlayingProperty.get() ? options.valueOnSoundPlayer : options.valueOffSoundPlayer;
                if ( soundPlayer ) { soundPlayer.play(); }
              }
            }
          }
=======
        if ( phet.joist.sim.supportsInteractiveDescription &&
             this.buttonModel.enabledProperty.get() &&
             event.key.toLowerCase() === KeyboardUtils.KEY_K && globalKeyStateTracker.altKeyDown &&

             // only allow hotkey if this Node is accessibleDisplayed, so it cannot be used if removed from PDOM
             this.pdomDisplayed
        ) {
          isPlayingProperty.set( !isPlayingProperty.get() );

          const soundPlayer = isPlayingProperty.get() ? options.valueOnSoundPlayer : options.valueOffSoundPlayer;
          if ( soundPlayer ) { soundPlayer.play(); }
>>>>>>> fc1cbf3f
        }
      };
      globalKeyStateTracker.keyupEmitter.addListener( globalKeyboardListener );
    }


    // @private
    this.disposePlayStopButton = () => {
      if ( isPlayingProperty.hasListener( isPlayingListener ) ) {
        isPlayingProperty.unlink( isPlayingListener );
      }
      if ( globalKeyStateTracker.keyupEmitter.hasListener( globalKeyboardListener ) ) {
        globalKeyStateTracker.keyupEmitter.removeListener( globalKeyboardListener );
      }
    };
  }

  /**
   * @public
   * @override
   */
  dispose() {
    this.disposePlayStopButton();
    super.dispose();
  }
}

sceneryPhet.register( 'PlayControlButton', PlayControlButton );
export default PlayControlButton;<|MERGE_RESOLUTION|>--- conflicted
+++ resolved
@@ -104,24 +104,10 @@
       globalKeyboardListener = event => {
 
         // only enabled if the sim supports interactive descriptions
-<<<<<<< HEAD
-        if ( phet.joist.sim.supportsInteractiveDescription ) {
-          if ( this.buttonModel.enabledProperty.get() ) {
-            if ( KeyboardUtils.isKeyEvent( event, KeyboardUtils.KEY_K ) && globalKeyStateTracker.altKeyDown ) {
-
-              // only allow hotkey if this Node is accessibleDisplayed, so it cannot be used if removed from PDOM
-              if ( this.pdomDisplayed ) {
-                isPlayingProperty.set( !isPlayingProperty.get() );
-
-                const soundPlayer = isPlayingProperty.get() ? options.valueOnSoundPlayer : options.valueOffSoundPlayer;
-                if ( soundPlayer ) { soundPlayer.play(); }
-              }
-            }
-          }
-=======
         if ( phet.joist.sim.supportsInteractiveDescription &&
              this.buttonModel.enabledProperty.get() &&
-             event.key.toLowerCase() === KeyboardUtils.KEY_K && globalKeyStateTracker.altKeyDown &&
+             KeyboardUtils.isKeyEvent( event, KeyboardUtils.KEY_K ) &&
+             globalKeyStateTracker.altKeyDown &&
 
              // only allow hotkey if this Node is accessibleDisplayed, so it cannot be used if removed from PDOM
              this.pdomDisplayed
@@ -130,7 +116,6 @@
 
           const soundPlayer = isPlayingProperty.get() ? options.valueOnSoundPlayer : options.valueOffSoundPlayer;
           if ( soundPlayer ) { soundPlayer.play(); }
->>>>>>> fc1cbf3f
         }
       };
       globalKeyStateTracker.keyupEmitter.addListener( globalKeyboardListener );
